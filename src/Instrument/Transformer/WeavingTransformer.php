--- conflicted
+++ resolved
@@ -13,14 +13,11 @@
 use Go\Aop\Advisor;
 use Go\Aop\Features;
 use Go\Aop\Framework\AbstractJoinpoint;
+use Go\Core\AdviceMatcher;
 use Go\Core\AspectContainer;
-use Go\Core\AdviceMatcher;
 use Go\Core\AspectKernel;
-<<<<<<< HEAD
+use Go\Core\AspectLoader;
 use Go\Instrument\ClassLoading\CachePathManager;
-=======
-use Go\Core\AspectLoader;
->>>>>>> 1706cb29
 use Go\Instrument\CleanableMemory;
 use Go\Proxy\ClassProxy;
 use Go\Proxy\FunctionProxy;
@@ -49,49 +46,39 @@
     protected $adviceMatcher;
 
     /**
-<<<<<<< HEAD
      * @var CachePathManager
      */
     private $cachePathManager;
-=======
+
+    /**
      * Instance of aspect loader
      *
      * @var AspectLoader
      */
     protected $aspectLoader;
->>>>>>> 1706cb29
 
     /**
      * Constructs a weaving transformer
      *
      * @param AspectKernel $kernel Instance of aspect kernel
      * @param Broker $broker Instance of reflection broker to use
-<<<<<<< HEAD
      * @param AdviceMatcher $adviceMatcher Advice matcher for class
      * @param CachePathManager $cachePathManager Cache manager
+     * @param AspectLoader $loader Loader for aspects
      */
     public function __construct(
         AspectKernel $kernel,
         Broker $broker,
         AdviceMatcher $adviceMatcher,
-        CachePathManager $cachePathManager
+        CachePathManager $cachePathManager,
+        AspectLoader $loader
     )
     {
         parent::__construct($kernel);
         $this->broker           = $broker;
         $this->adviceMatcher    = $adviceMatcher;
         $this->cachePathManager = $cachePathManager;
-=======
-     * @param AdviceMatcher $matcher Advice matcher for class
-     * @param AspectLoader $loader Loader for aspects
-     */
-    public function __construct(AspectKernel $kernel, Broker $broker, AdviceMatcher $matcher, AspectLoader $loader)
-    {
-        parent::__construct($kernel);
-        $this->broker        = $broker;
-        $this->adviceMatcher = $matcher;
-        $this->aspectLoader  = $loader;
->>>>>>> 1706cb29
+        $this->aspectLoader     = $loader;
     }
 
     /**
@@ -263,19 +250,11 @@
         static $cacheDirSuffix = '/_functions/';
 
         $wasProcessedFunctions = false;
-<<<<<<< HEAD
-        $functionAdvices = $this->adviceMatcher->getAdvicesForFunctions($namespace);
+        $functionAdvices = $this->adviceMatcher->getAdvicesForFunctions($namespace, $advisors);
         $cacheDir        = $this->cachePathManager->getCacheDir();
         if ($functionAdvices && $cacheDir) {
             $cacheDir = $cacheDir . $cacheDirSuffix;
             $fileName = str_replace('\\', '/', $namespace->getName()) . '.php';
-=======
-        $functionAdvices = $this->adviceMatcher->getAdvicesForFunctions($namespace, $advisors);
-        if ($functionAdvices && $this->options['cacheDir']) {
-            $cacheDirSuffix = '/_functions/';
-            $cacheDir       = $this->options['cacheDir'] . $cacheDirSuffix;
-            $fileName       = str_replace('\\', '/', $namespace->getName()) . '.php';
->>>>>>> 1706cb29
 
             $functionFileName = $cacheDir . $fileName;
             if (!file_exists($functionFileName) || !$this->container->isFresh(filemtime($functionFileName))) {
