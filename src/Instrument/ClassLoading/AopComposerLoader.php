--- conflicted
+++ resolved
@@ -72,24 +72,15 @@
         $prefixes     = $original->getPrefixes();
         $excludePaths = $options['excludePaths'];
 
-<<<<<<< HEAD
-        // Let's exclude core dependencies from that list
-        $excludePaths[] = $prefixes['Dissect'][0];
-        $excludePaths[] = substr($prefixes['Doctrine\\Common\\Annotations\\'][0], 0, -16);
-=======
         if (!empty($prefixes)) {
             // Let's exclude core dependencies from that list
             if (isset($prefixes['Dissect'])) {
                 $excludePaths[] = $prefixes['Dissect'][0];
             }
-            if (isset($prefixes['TokenReflection'])) {
-                $excludePaths[] = $prefixes['TokenReflection'][0];
-            }
             if (isset($prefixes['Doctrine\\Common\\Annotations\\'])) {
                 $excludePaths[] = substr($prefixes['Doctrine\\Common\\Annotations\\'][0], 0, -16);
             }
         }
->>>>>>> 379f5ca8
 
         $fileEnumerator       = new Enumerator($options['appDir'], $options['includePaths'], $excludePaths);
         $this->fileEnumerator = $fileEnumerator;
