<?php
/**
 * Go! AOP framework
 *
 * @copyright Copyright 2011, Lisachenko Alexander <lisachenko.it@gmail.com>
 *
 * This source file is subject to the license that is bundled
 * with this source code in the file LICENSE.
 */

namespace Go\Instrument\ClassLoading;

use php_user_filter as PhpStreamFilter;

use Go\Instrument\Transformer\StreamMetaData;
use Go\Instrument\Transformer\SourceTransformer;
use Go\Instrument\Transformer\FilterInjectorTransformer;

/**
 * Php class loader filter for processing php code
 */
class SourceTransformingLoader extends PhpStreamFilter implements LoadTimeWeaver
{
    /**
     * Php filter definition
     */
    const PHP_FILTER_READ = 'php://filter/read=';

    /**
     * Default PHP filter name for registration
     */
    const FILTER_IDENTIFIER = 'go.source.transforming.loader';

    /**
     * String buffer
     *
     * @var string
     */
    protected $data = '';
<<<<<<< HEAD
=======

    /**
     * Filter bucket resource
     *
     * @var null|resource
     */
    protected $bucket = null;
>>>>>>> b3b4ed3b

    /**
     * List of transformers
     *
     * @var array|SourceTransformer[]
     */
    protected static $transformers = array();

    /**
     * Identifier of filter
     *
     * @var string
     */
    protected static $filterId;

    /**
     * Register current loader as stream filter in PHP
     *
     * @param string $filterId Identifier for the filter
     * @throws \RuntimeException If registration was failed
     */
    public function register($filterId = self::FILTER_IDENTIFIER)
    {
        if (!empty(self::$filterId)) {
            throw new \RuntimeException('Stream filter already registered');
        }

        $result = stream_filter_register($filterId, __CLASS__);
        if (!$result) {
            throw new \RuntimeException('Stream filter was not registered');
        }
        self::$filterId = $filterId;
    }

    /**
     * Returns the name of registered filter
     *
     * @throws \RuntimeException if filter was not registered
     * @return string
     */
    public function getId()
    {
        if (empty(self::$filterId)) {
            throw new \RuntimeException('Stream filter was not registered');
        }

        return self::$filterId;
    }

    /**
     * {@inheritdoc}
     */
    public function filter($in, $out, &$consumed, $closing)
    {
        while ($bucket = stream_bucket_make_writeable($in)) {
            $this->data .= $bucket->data;
        }

        if ($closing || feof($this->stream)) {
            $consumed = strlen($this->data);

            // $this->stream contains pointer to the source
            $metadata = new StreamMetaData($this->stream, $this->data);
            $this->transformCode($metadata);
<<<<<<< HEAD

            $bucket = stream_bucket_new($this->stream, $metadata->source);
            stream_bucket_append($out, $bucket);
=======
            $this->bucket->data = $metadata->source;
            $this->bucket->datalen = strlen($this->bucket->data);
            if (!empty($this->bucket->data)) {
                stream_bucket_append($out, $this->bucket);
            }
>>>>>>> b3b4ed3b

            return PSFS_PASS_ON;
        }

        return PSFS_FEED_ME;
    }

    /**
     * Adds a SourceTransformer to be applied by this LoadTimeWeaver.
     *
     * @param $transformer SourceTransformer Transformer for source code
     *
     * @return void
     */
    public function addTransformer(SourceTransformer $transformer)
    {
        self::$transformers[] = $transformer;
    }

    /**
     * Load source file with transformation
     *
     * @param string $source Original source name
     *
     * @return mixed
     */
    public function load($source)
    {
        return include FilterInjectorTransformer::rewrite($source);
    }

    /**
     * Transforms source code by passing it through all transformers
     *
     * @param StreamMetaData|null $metadata Metadata from stream
     * @return void
     */
    protected function transformCode(StreamMetaData $metadata)
    {
        foreach (self::$transformers as $transformer) {
            $transformer->transform($metadata);
        }
    }
}<|MERGE_RESOLUTION|>--- conflicted
+++ resolved
@@ -37,16 +37,6 @@
      * @var string
      */
     protected $data = '';
-<<<<<<< HEAD
-=======
-
-    /**
-     * Filter bucket resource
-     *
-     * @var null|resource
-     */
-    protected $bucket = null;
->>>>>>> b3b4ed3b
 
     /**
      * List of transformers
@@ -111,17 +101,9 @@
             // $this->stream contains pointer to the source
             $metadata = new StreamMetaData($this->stream, $this->data);
             $this->transformCode($metadata);
-<<<<<<< HEAD
 
             $bucket = stream_bucket_new($this->stream, $metadata->source);
             stream_bucket_append($out, $bucket);
-=======
-            $this->bucket->data = $metadata->source;
-            $this->bucket->datalen = strlen($this->bucket->data);
-            if (!empty($this->bucket->data)) {
-                stream_bucket_append($out, $this->bucket);
-            }
->>>>>>> b3b4ed3b
 
             return PSFS_PASS_ON;
         }
