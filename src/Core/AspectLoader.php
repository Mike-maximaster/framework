--- conflicted
+++ resolved
@@ -15,11 +15,7 @@
 use Go\Aop\Advisor;
 use Go\Aop\Aspect;
 use Go\Aop\Pointcut;
-<<<<<<< HEAD
-use ReflectionClass;
 use Reflector;
-=======
->>>>>>> 2f1c8be7
 
 /**
  * Loader of aspects into the container
@@ -221,11 +217,7 @@
                 return $this->annotationReader->getPropertyAnnotations($reflector);
 
             default:
-<<<<<<< HEAD
-                throw new \InvalidArgumentException("Unsupported reflection point " . get_class($reflector));
-=======
-                throw new \InvalidArgumentException('Unsupported reflection point ' . get_class($refPoint));
->>>>>>> 2f1c8be7
+                throw new \InvalidArgumentException('Unsupported reflection point ' . get_class($reflector));
         }
     }
 }