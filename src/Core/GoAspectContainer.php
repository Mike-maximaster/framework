--- conflicted
+++ resolved
@@ -11,19 +11,12 @@
 
 namespace Go\Core;
 
-<<<<<<< HEAD
 use Doctrine\Common\Annotations\AnnotationReader;
-use Doctrine\Common\Annotations\FileCacheReader;
+use Doctrine\Common\Annotations\CachedReader;
+use Doctrine\Common\Cache as DoctrineCache;
 use Go\Aop\Advisor;
 use Go\Aop\Aspect;
 use Go\Aop\Pointcut;
-=======
-use Doctrine\Common\Annotations\CachedReader;
-use Doctrine\Common\Cache as DoctrineCache;
-use ReflectionClass;
-use Go\Aop;
-use Go\Aop\Pointcut\PointcutLexer;
->>>>>>> 2411eea3
 use Go\Aop\Pointcut\PointcutGrammar;
 use Go\Aop\Pointcut\PointcutLexer;
 use Go\Aop\Pointcut\PointcutParser;
@@ -119,12 +112,11 @@
 
         $this->share('aspect.annotation.reader', function(Container $container) {
             $options = $container->get('kernel.options');
-            $options['debug'] = isset($options['debug']) ? $options['debug'] : false;
 
             return new CachedReader(
                 new AnnotationReader(),
                 $container->get('aspect.annotation.cache'),
-                $options['debug']
+                $options['debug'] ?? false
             );
         });
 
