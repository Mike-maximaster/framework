<?php
declare(strict_types = 1);
/*
 * Go! AOP framework
 *
 * @copyright Copyright 2012, Lisachenko Alexander <lisachenko.it@gmail.com>
 *
 * This source file is subject to the license that is bundled
 * with this source code in the file LICENSE.
 */

namespace Go\Core;

use Go\Aop;
use Go\Aop\Support\NamespacedReflectionFunction;
use Go\ParserReflection\ReflectionFileNamespace;
use ReflectionClass;
use ReflectionMethod;
use ReflectionProperty;

/**
 * Advice matcher returns the list of advices for the specific point of code
 */
class AdviceMatcher
{
    /**
     * Loader of aspects
     *
     * @var AspectLoader
     */
    protected $loader;

    /**
     * Flag to enable/disable support of global function interception
     *
     * @var bool
     */
    private $isInterceptFunctions;

    /**
     * Constructor
     *
     * @param AspectLoader $loader Instance of aspect loader
     * @param bool $isInterceptFunctions Optional flag to enable function interception
     */
    public function __construct(AspectLoader $loader, bool $isInterceptFunctions = false)
    {
        $this->loader = $loader;

        $this->isInterceptFunctions = $isInterceptFunctions;
    }

    /**
     * Returns list of function advices for namespace
     *
     * @param ReflectionFileNamespace $namespace
     * @param array|Aop\Advisor[] $advisors List of advisor to match
     *
     * @return array
     */
    public function getAdvicesForFunctions(ReflectionFileNamespace $namespace, array $advisors): array
    {
<<<<<<< HEAD
        if (!$this->isInterceptFunctions) {
=======
        if (!$this->isInterceptFunctions || $namespace->getName() === 'no-namespace') {
>>>>>>> 2f1c8be7
            return [];
        }

        $advices = [];

        foreach ($advisors as $advisorId => $advisor) {

            if ($advisor instanceof Aop\PointcutAdvisor) {

                $pointcut = $advisor->getPointcut();
                $isFunctionAdvisor = $pointcut->getKind() & Aop\PointFilter::KIND_FUNCTION;
                if ($isFunctionAdvisor && $pointcut->getClassFilter()->matches($namespace)) {
                    $advices = array_merge_recursive(
                        $advices,
                        $this->getFunctionAdvicesFromAdvisor($namespace, $advisor, $advisorId, $pointcut)
                    );
                }
            }
        }

        return $advices;
    }

    /**
     * Return list of advices for class
     *
     * @param ReflectionClass $class Class to advise
     * @param array|Aop\Advisor[] $advisors List of advisor to match
     *
     * @return array|Aop\Advice[] List of advices for class
     */
    public function getAdvicesForClass(ReflectionClass $class, array $advisors): array
    {
        $classAdvices = [];
        $parentClass  = $class->getParentClass();

        $originalClass = $class;
        if ($parentClass && preg_match('/' . AspectContainer::AOP_PROXIED_SUFFIX . '$/', $parentClass->name)) {
            $originalClass = $parentClass;
        }

        foreach ($advisors as $advisorId => $advisor) {

            if ($advisor instanceof Aop\PointcutAdvisor) {

                $pointcut = $advisor->getPointcut();
                if ($pointcut->getClassFilter()->matches($class)) {
                    $classAdvices = array_merge_recursive(
                        $classAdvices,
                        $this->getAdvicesFromAdvisor($originalClass, $advisor, $advisorId, $pointcut)
                    );
                }
            }

            if ($advisor instanceof Aop\IntroductionAdvisor) {
                if ($advisor->getClassFilter()->matches($class)) {
                    $classAdvices = array_merge_recursive(
                        $classAdvices,
                        $this->getIntroductionFromAdvisor($originalClass, $advisor, $advisorId)
                    );
                }
            }
        }

        return $classAdvices;
    }

    /**
     * Returns list of advices from advisor and point filter
     *
     * @param ReflectionClass $class Class to inject advices
     * @param Aop\PointcutAdvisor $advisor Advisor for class
     * @param string $advisorId Identifier of advisor
     * @param Aop\PointFilter $filter Filter for points
     *
     * @return array
     */
    private function getAdvicesFromAdvisor(
        ReflectionClass $class,
        Aop\PointcutAdvisor $advisor,
        string $advisorId,
        Aop\PointFilter $filter
    ): array {
        $classAdvices = [];
        $filterKind   = $filter->getKind();

        // Check class only for class filters
        if ($filterKind & Aop\PointFilter::KIND_CLASS) {
            if ($filter->matches($class)) {
                // Dynamic initialization
                if ($filterKind & Aop\PointFilter::KIND_INIT) {
                    $classAdvices[AspectContainer::INIT_PREFIX]['root'][$advisorId] = $advisor->getAdvice();
                }
                // Static initalization
                if ($filterKind & Aop\PointFilter::KIND_STATIC_INIT) {
                    $classAdvices[AspectContainer::STATIC_INIT_PREFIX]['root'][$advisorId] = $advisor->getAdvice();
                }
            }
        }

        // Check methods in class only for method filters
        if ($filterKind & Aop\PointFilter::KIND_METHOD) {

            $mask = ReflectionMethod::IS_PUBLIC | ReflectionMethod::IS_PROTECTED;
            foreach ($class->getMethods($mask) as $method) {
                // abstract methods can not be weaved
                if ($method->isAbstract()) {
                    continue;
                }

                if ($filter->matches($method, $class)) {
                    $prefix = $method->isStatic() ? AspectContainer::STATIC_METHOD_PREFIX : AspectContainer::METHOD_PREFIX;
                    $classAdvices[$prefix][$method->name][$advisorId] = $advisor->getAdvice();
                }
            }
        }

        // Check properties in class only for property filters
        if ($filterKind & Aop\PointFilter::KIND_PROPERTY) {
            $mask = ReflectionProperty::IS_PUBLIC | ReflectionProperty::IS_PROTECTED;
            foreach ($class->getProperties($mask) as $property) {
                if ($filter->matches($property, $class) && !$property->isStatic()) {
                    $classAdvices[AspectContainer::PROPERTY_PREFIX][$property->name][$advisorId] = $advisor->getAdvice();
                }
            }
        }

        return $classAdvices;
    }

    /**
     * Returns list of introduction advices from advisor
     *
     * @param ReflectionClass $class Class to inject advices
     * @param Aop\IntroductionAdvisor $advisor Advisor for class
     * @param string $advisorId Identifier of advisor
     *
     * @return array
     */
    private function getIntroductionFromAdvisor(
        ReflectionClass $class,
        Aop\IntroductionAdvisor $advisor,
        string $advisorId
    ): array {
        $classAdvices = [];
        // Do not make introduction for traits
        if ($class->isTrait()) {
            return $classAdvices;
        }

        $advice = $advisor->getAdvice();

        $classAdvices[AspectContainer::INTRODUCTION_TRAIT_PREFIX][$advisorId] = $advice;

        return $classAdvices;
    }

    /**
     * Returns list of function advices for specific namespace
     *
     * @param ReflectionFileNamespace $namespace
     * @param Aop\PointcutAdvisor $advisor Advisor for class
     * @param string $advisorId Identifier of advisor
     * @param Aop\PointFilter $pointcut Filter for points
     *
     * @return array
     */
    private function getFunctionAdvicesFromAdvisor(
        ReflectionFileNamespace $namespace,
        Aop\PointcutAdvisor $advisor,
        string $advisorId,
        Aop\PointFilter $pointcut
    ): array {
        $functions = [];
        $advices   = [];

        $listOfGlobalFunctions = get_defined_functions();
        foreach ($listOfGlobalFunctions['internal'] as $functionName) {
            $functions[$functionName] = new NamespacedReflectionFunction($functionName, $namespace->getName());
        }

        foreach ($functions as $functionName=>$function) {
            if ($pointcut->matches($function, $namespace)) {
                $advices[AspectContainer::FUNCTION_PREFIX][$functionName][$advisorId] = $advisor->getAdvice();
            }
        }

        return $advices;
    }
}<|MERGE_RESOLUTION|>--- conflicted
+++ resolved
@@ -60,11 +60,7 @@
      */
     public function getAdvicesForFunctions(ReflectionFileNamespace $namespace, array $advisors): array
     {
-<<<<<<< HEAD
         if (!$this->isInterceptFunctions) {
-=======
-        if (!$this->isInterceptFunctions || $namespace->getName() === 'no-namespace') {
->>>>>>> 2f1c8be7
             return [];
         }
 
