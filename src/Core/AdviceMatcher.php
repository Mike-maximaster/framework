--- conflicted
+++ resolved
@@ -166,12 +166,7 @@
 
             $mask = ReflectionMethod::IS_PUBLIC | ReflectionMethod::IS_PROTECTED;
             foreach ($class->getMethods($mask) as $method) {
-<<<<<<< HEAD
-                if ($filter->matches($method)) {
-=======
-                /** @var $method ReflectionMethod| */
                 if ($filter->matches($method, $class)) {
->>>>>>> b3837e9a
                     $prefix = $method->isStatic() ? AspectContainer::STATIC_METHOD_PREFIX : AspectContainer::METHOD_PREFIX;
                     $classAdvices[$prefix][$method->name][$advisorId] = $advisor->getAdvice();
                 }
@@ -182,12 +177,7 @@
         if ($filterKind & Aop\PointFilter::KIND_PROPERTY) {
             $mask = ReflectionProperty::IS_PUBLIC | ReflectionProperty::IS_PROTECTED;
             foreach ($class->getProperties($mask) as $property) {
-<<<<<<< HEAD
-                if ($filter->matches($property) && !$property->isStatic()) {
-=======
-                /** @var $property ReflectionProperty */
                 if ($filter->matches($property, $class) && !$property->isStatic()) {
->>>>>>> b3837e9a
                     $classAdvices[AspectContainer::PROPERTY_PREFIX][$property->name][$advisorId] = $advisor->getAdvice();
                 }
             }
