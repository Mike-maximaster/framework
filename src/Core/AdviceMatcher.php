--- conflicted
+++ resolved
@@ -137,15 +137,9 @@
     private function getAdvicesFromAdvisor(
         ReflectionClass $class,
         Aop\PointcutAdvisor $advisor,
-<<<<<<< HEAD
         string $advisorId,
         Aop\PointFilter $filter
     ): array {
-=======
-        $advisorId,
-        Aop\PointFilter $filter
-    ) {
->>>>>>> 98b57b44
         $classAdvices = [];
         $filterKind   = $filter->getKind();
 
@@ -204,13 +198,8 @@
     private function getIntroductionFromAdvisor(
         ReflectionClass $class,
         Aop\IntroductionAdvisor $advisor,
-<<<<<<< HEAD
         string $advisorId
     ): array {
-=======
-        $advisorId
-    ) {
->>>>>>> 98b57b44
         $classAdvices = [];
         // Do not make introduction for traits
         if ($class->isTrait()) {
@@ -237,15 +226,9 @@
     private function getFunctionAdvicesFromAdvisor(
         ReflectionFileNamespace $namespace,
         Aop\PointcutAdvisor $advisor,
-<<<<<<< HEAD
         string $advisorId,
         Aop\PointFilter $pointcut
     ): array {
-=======
-        $advisorId,
-        Aop\PointFilter $pointcut
-    ) {
->>>>>>> 98b57b44
         $functions = [];
         $advices   = [];
 
