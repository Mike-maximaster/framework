<?php
declare(strict_types = 1);
/*
 * Go! AOP framework
 *
 * @copyright Copyright 2013, Lisachenko Alexander <lisachenko.it@gmail.com>
 *
 * This source file is subject to the license that is bundled
 * with this source code in the file LICENSE.
 */

namespace Go\Aop\Support;

use Go\Aop\PointFilter;

/**
 * Logical "and" filter.
 */
class AndPointFilter implements PointFilter
{

    /**
     * Kind of filter
     *
     * @var int
     */
    private $kind = -1;

    /**
     * List of filters to combine
     *
<<<<<<< HEAD
     * @var PointFilter
     */
    private $first;

    /**
     * Second part of filter
     *
     * @var PointFilter
     */
    private $second;
=======
     * @var PointFilter[]
     */
    private $filters;
>>>>>>> 56f1befc

    /**
     * And constructor
     *
     * @param PointFilter[] $filters List of filters to combine
     */
    public function __construct(PointFilter ...$filters)
    {
        foreach ($filters as $filter) {
            $this->kind &= $filter->getKind();
        }
        $this->filters = $filters;
    }

    /**
     * Performs matching of point of code
     *
     * @param mixed $point Specific part of code, can be any Reflection class
     * @param null|mixed $context Related context, can be class or namespace
     * @param null|string|object $instance Invocation instance or string for static calls
     * @param null|array $arguments Dynamic arguments for method
     *
     * @return bool
     */
    public function matches($point, $context = null, $instance = null, array $arguments = null): bool
    {
        foreach ($this->filters as $filter) {
            if (!$filter->matches($point, $context)) {
                return false;
            }
        }

        return true;
    }

    /**
     * Returns the kind of point filter
     */
    public function getKind(): int
    {
        return $this->kind;
    }
}<|MERGE_RESOLUTION|>--- conflicted
+++ resolved
@@ -29,22 +29,9 @@
     /**
      * List of filters to combine
      *
-<<<<<<< HEAD
-     * @var PointFilter
-     */
-    private $first;
-
-    /**
-     * Second part of filter
-     *
-     * @var PointFilter
-     */
-    private $second;
-=======
      * @var PointFilter[]
      */
     private $filters;
->>>>>>> 56f1befc
 
     /**
      * And constructor
