<?php
declare(strict_types = 1);
/*
 * Go! AOP framework
 *
 * @copyright Copyright 2012, Lisachenko Alexander <lisachenko.it@gmail.com>
 *
 * This source file is subject to the license that is bundled
 * with this source code in the file LICENSE.
 */

namespace Go\Proxy;

use Reflection;
use ReflectionFunctionAbstract;
use ReflectionMethod;
use ReflectionParameter;

/**
 * Abstract class for building different proxies
 */
abstract class AbstractProxy
{

    /**
     * Indent for source code
     *
     * @var int
     */
    protected $indent = 4;

    /**
     * List of advices that are used for generation of child
     *
     * @var array
     */
    protected $advices = [];

    /**
     * PHP expression string for accessing LSB information
     *
     * @var string
     */
    protected static $staticLsbExpression = 'static::class';

    /**
     * Constructs an abstract proxy class
     *
     * @param array $advices List of advices
     */
    public function __construct(array $advices = [])
    {
        $this->advices = $this->flattenAdvices($advices);
    }

    /**
     * Returns text representation of class
     *
     * @return string
     */
    abstract public function __toString();

    /**
     * Indent block of code
     *
     * @param string $text Non-indented text
     *
     * @return string Indented text
     */
    protected function indent(string $text): string
    {
        $pad   = str_pad('', $this->indent, ' ');
        $lines = array_map(function ($line) use ($pad) {
            return $pad . $line;
        }, explode("\n", $text));

        return implode("\n", $lines);
    }

    /**
     * Returns list of string representation of parameters
     *
     * @param array|ReflectionParameter[] $parameters List of parameters
     *
     * @return array|string[]
     */
    protected function getParameters(array $parameters): array
    {
        $parameterDefinitions = [];
        foreach ($parameters as $parameter) {
            $parameterDefinitions[] = $this->getParameterCode($parameter);
        }

        return $parameterDefinitions;
    }

    /**
     * Return string representation of parameter
     *
     * @param ReflectionParameter $parameter Reflection parameter
     *
     * @return string
     */
    protected function getParameterCode(ReflectionParameter $parameter): string
    {
        $type = '';
<<<<<<< HEAD
        $reflectionType = $parameter->getType();
        if ($reflectionType) {
            $nullablePrefix = (PHP_VERSION_ID >= 70100 && $reflectionType->allowsNull()) ? '?' : '';
            $nsPrefix       = $reflectionType->isBuiltin() ? '' : '\\';
            $type           = $nullablePrefix . $nsPrefix . ltrim((string) $reflectionType, '\\');
=======
        if (PHP_VERSION_ID >= 70000) {
            $reflectionType = $parameter->getType();
            if ($reflectionType) {
                $nullablePrefix = (PHP_VERSION_ID >= 70100 && $reflectionType->allowsNull()) ? '?' : '';
                $nsPrefix       = $reflectionType->isBuiltin() ? '' : '\\';
                $type           = $nullablePrefix . $nsPrefix . ltrim((string) $reflectionType, '\\');
            }
        } else {
            if ($parameter->isArray()) {
                $type = 'array';
            } elseif ($parameter->isCallable()) {
                $type = 'callable';
            } elseif ($parameter->getClass()) {
                $type = '\\' . ltrim($parameter->getClass()->name, '\\');
            }
>>>>>>> 1428287a
        }
        $defaultValue = null;
        $isDefaultValueAvailable = $parameter->isDefaultValueAvailable();
        if ($isDefaultValueAvailable) {
            $defaultValue = var_export($parameter->getDefaultValue(), true);
        } elseif ($parameter->isOptional() && !$parameter->isVariadic()) {
            $defaultValue = 'null';
        }
        $code = (
            ($type ? "$type " : '') . // Typehint
            ($parameter->isPassedByReference() ? '&' : '') . // By reference sign
            ($parameter->isVariadic() ? '...' : '') . // Variadic symbol
            '$' . // Variable symbol
            $parameter->name . // Name of the argument
            ($defaultValue !== null ? (' = ' . $defaultValue) : '') // Default value if present
        );

        return $code;
    }

    /**
     * Replace concrete advices with list of ids
     *
     * @param array $advices List of advices
     *
     * @return array flatten list of advices
     */
    private function flattenAdvices(array $advices): array
    {
        $flattenAdvices = [];
        foreach ($advices as $type => $typedAdvices) {
            foreach ($typedAdvices as $name => $concreteAdvices) {
                if (is_array($concreteAdvices)) {
                    $flattenAdvices[$type][$name] = array_keys($concreteAdvices);
                }
            }
        }

        return $flattenAdvices;
    }

    /**
     * Prepares a line with args from the method definition
     *
     * @param ReflectionFunctionAbstract $functionLike
     *
     * @return string
     */
    protected function prepareArgsLine(ReflectionFunctionAbstract $functionLike): string
    {
        $argumentsPart = [];
        $arguments     = [];
        $hasOptionals  = false;

        foreach ($functionLike->getParameters() as $parameter) {
            $byReference  = ($parameter->isPassedByReference() && !$parameter->isVariadic()) ? '&' : '';
            $hasOptionals = $hasOptionals || $parameter->isOptional();

            $arguments[] = $byReference . '$' . $parameter->name;
        }

        $isVariadic = $functionLike->isVariadic();
        if ($isVariadic) {
            $argumentsPart[] = array_pop($arguments);
        }
        if (!empty($arguments)) {
            // Unshifting to keep correct order
            $argumentLine = '[' . implode(', ', $arguments) . ']';
            if ($hasOptionals) {
                $argumentLine = "\\array_slice($argumentLine, 0, \\func_num_args())";
            }
            array_unshift($argumentsPart, $argumentLine);
        }

        return implode(', ', $argumentsPart);
    }

    /**
     * Creates a function code from Reflection
     *
     * @param ReflectionFunctionAbstract $functionLike Reflection for method
     * @param string $body Body of method
     *
     * @return string
     */
    protected function getOverriddenFunction(ReflectionFunctionAbstract $functionLike, string $body): string
    {
        $reflectionReturnType = $functionLike->getReturnType();
        $modifiersLine        = '';
        if ($reflectionReturnType) {
            $nullablePrefix = $reflectionReturnType->allowsNull() ? '?' : '';
            $nsPrefix       = $reflectionReturnType->isBuiltin() ? '' : '\\';

            $reflectionReturnType = $nullablePrefix . $nsPrefix . ltrim((string) $reflectionReturnType, '\\');
        }
        if ($functionLike instanceof ReflectionMethod) {
            $modifiersLine = implode(' ', Reflection::getModifierNames($functionLike->getModifiers()));
        }

        $code = (
            preg_replace('/ {4}|\t/', '', $functionLike->getDocComment()) . "\n" . // Original Doc-block
            $modifiersLine . // List of modifiers (for methods)
            ' function ' . // 'function' keyword
            ($functionLike->returnsReference() ? '&' : '') . // By reference symbol
            $functionLike->name . // Name of the function
            '(' . // Start of parameters list
            implode(', ', $this->getParameters($functionLike->getParameters())) . // List of parameters
            ')' . // End of parameters list
            ($reflectionReturnType ? " : $reflectionReturnType" : '') . // Return type, if present
            "\n" .
            "{\n" . // Start of method body
            $this->indent($body) . "\n" . // Method body
            "}\n" // End of method body
        );

        return $code;
    }
}<|MERGE_RESOLUTION|>--- conflicted
+++ resolved
@@ -104,29 +104,11 @@
     protected function getParameterCode(ReflectionParameter $parameter): string
     {
         $type = '';
-<<<<<<< HEAD
         $reflectionType = $parameter->getType();
         if ($reflectionType) {
             $nullablePrefix = (PHP_VERSION_ID >= 70100 && $reflectionType->allowsNull()) ? '?' : '';
             $nsPrefix       = $reflectionType->isBuiltin() ? '' : '\\';
             $type           = $nullablePrefix . $nsPrefix . ltrim((string) $reflectionType, '\\');
-=======
-        if (PHP_VERSION_ID >= 70000) {
-            $reflectionType = $parameter->getType();
-            if ($reflectionType) {
-                $nullablePrefix = (PHP_VERSION_ID >= 70100 && $reflectionType->allowsNull()) ? '?' : '';
-                $nsPrefix       = $reflectionType->isBuiltin() ? '' : '\\';
-                $type           = $nullablePrefix . $nsPrefix . ltrim((string) $reflectionType, '\\');
-            }
-        } else {
-            if ($parameter->isArray()) {
-                $type = 'array';
-            } elseif ($parameter->isCallable()) {
-                $type = 'callable';
-            } elseif ($parameter->getClass()) {
-                $type = '\\' . ltrim($parameter->getClass()->name, '\\');
-            }
->>>>>>> 1428287a
         }
         $defaultValue = null;
         $isDefaultValueAvailable = $parameter->isDefaultValueAvailable();
