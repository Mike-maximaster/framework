--- conflicted
+++ resolved
@@ -132,19 +132,11 @@
     /**
      * Replace concrete advices with list of ids
      *
-<<<<<<< HEAD
      * @param array $advices List of advices
      *
      * @return array flatten list of advices
      */
     private function flattenAdvices(array $advices): array
-=======
-     * @param array $advices
-     *
-     * @return array flatten list of advices
-     */
-    private function flattenAdvices(array $advices)
->>>>>>> 2f1c8be7
     {
         $flattenAdvices = [];
         foreach ($advices as $type => $typedAdvices) {
