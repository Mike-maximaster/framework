<?php
declare(strict_types = 1);
/*
 * Go! AOP framework
 *
 * @copyright Copyright 2012, Lisachenko Alexander <lisachenko.it@gmail.com>
 *
 * This source file is subject to the license that is bundled
 * with this source code in the file LICENSE.
 */

namespace Go\Proxy;

use Go\Aop\Advice;
use Go\Aop\Framework\ClassFieldAccess;
use Go\Aop\Framework\DynamicClosureMethodInvocation;
use Go\Aop\Framework\ReflectionConstructorInvocation;
use Go\Aop\Framework\StaticClosureMethodInvocation;
use Go\Aop\Framework\StaticInitializationJoinpoint;
use Go\Aop\Intercept\Joinpoint;
use Go\Aop\IntroductionInfo;
use Go\Aop\Proxy;
use Go\Core\AspectContainer;
use Go\Core\AspectKernel;
use Go\Core\LazyAdvisorAccessor;
use Reflection;
use ReflectionClass;
use ReflectionMethod;
use ReflectionProperty;

/**
 * Class proxy builder that is used to generate a child class from the list of joinpoints
 */
class ClassProxy extends AbstractProxy
{
    /**
     * Parent class reflection
     *
     * @var null|ReflectionClass
     */
    protected $class;

    /**
     * Parent class name, can be changed manually
     *
     * @var string
     */
    protected $parentClassName;

    /**
     * Source code for methods
     *
     * @var array Name of method => source code for it
     */
    protected $methodsCode = [];

    /**
     * Static mappings for class name for excluding if..else check
     *
     * @var null|array
     */
    protected static $invocationClassMap = [
        AspectContainer::METHOD_PREFIX        => DynamicClosureMethodInvocation::class,
        AspectContainer::STATIC_METHOD_PREFIX => StaticClosureMethodInvocation::class,
        AspectContainer::PROPERTY_PREFIX      => ClassFieldAccess::class,
        AspectContainer::STATIC_INIT_PREFIX   => StaticInitializationJoinpoint::class,
        AspectContainer::INIT_PREFIX          => ReflectionConstructorInvocation::class
    ];

    /**
     * List of additional interfaces to implement
     *
     * @var array
     */
    protected $interfaces = [];

    /**
     * List of additional traits for using
     *
     * @var array
     */
    protected $traits = [];

    /**
     * Source code for properties
     *
     * @var array Name of property => source code for it
     */
    protected $propertiesCode = [];

    /**
     * Name for the current class
     *
     * @var string
     */
    protected $name = '';

    /**
     * Flag to determine if we need to add a code for property interceptors
     *
     * @var bool
     */
    private $isFieldsIntercepted = false;

    /**
     * List of intercepted properties names
     *
     * @var array
     */
    private $interceptedProperties = [];

    /**
     * Generates an child code by parent class reflection and joinpoints for it
     *
     * @param ReflectionClass $parent Parent class reflection
     * @param array|Advice[] $classAdvices List of advices for class
     *
     * @throws \InvalidArgumentException if there are unknown type of advices
     */
    public function __construct(ReflectionClass $parent, array $classAdvices)
    {
        parent::__construct($classAdvices);

        $this->class           = $parent;
        $this->name            = $parent->getShortName();
        $this->parentClassName = $parent->getShortName();

        $this->addInterface(Proxy::class);
        $this->addJoinpointsProperty();

        foreach ($classAdvices as $type => $typedAdvices) {

            switch ($type) {
                case AspectContainer::METHOD_PREFIX:
                case AspectContainer::STATIC_METHOD_PREFIX:
                    foreach ($typedAdvices as $joinPointName => $advice) {
                        $method = $parent->getMethod($joinPointName);
                        $this->overrideMethod($method);
                    }
                    break;

                case AspectContainer::PROPERTY_PREFIX:
                    foreach ($typedAdvices as $joinPointName => $advice) {
                        $property = $parent->getProperty($joinPointName);
                        $this->interceptProperty($property);
                    }
                    break;

                case AspectContainer::INTRODUCTION_TRAIT_PREFIX:
                    foreach ($typedAdvices as $advice) {
                        /** @var $advice IntroductionInfo */
                        foreach ($advice->getInterfaces() as $interface) {
                            $this->addInterface($interface);
                        }
                        foreach ($advice->getTraits() as $trait) {
                            $this->addTrait($trait);
                        }
                    }
                    break;

                case AspectContainer::INIT_PREFIX:
                case AspectContainer::STATIC_INIT_PREFIX:
                    break; // No changes for class

                default:
                    throw new \InvalidArgumentException("Unsupported point `$type`");
            }
        }
    }


    /**
     * Updates parent name for child
     *
     * @param string $newParentName New class name
     */
    public function setParentName(string $newParentName)
    {
        $this->parentClassName = $newParentName;
    }

    /**
     * Override parent method with new body
     *
     * @param string $methodName Method name to override
     * @param string $body New body for method
     */
    public function override(string $methodName, string $body)
    {
        $this->methodsCode[$methodName] = $this->getOverriddenFunction($this->class->getMethod($methodName), $body);
    }

    /**
     * Creates a method
     *
     * @param int $methodFlags See ReflectionMethod modifiers
     * @param string $methodName Name of the method
     * @param bool $byReference Is method should return value by reference
     * @param string $body Body of method
     * @param string $parameters Definition of parameters
     */
    public function setMethod(int $methodFlags, string $methodName, bool $byReference, string $body, string $parameters)
    {
        $this->methodsCode[$methodName] = (
            "/**\n * Method was created automatically, do not change it manually\n */\n" .
            implode(' ', Reflection::getModifierNames($methodFlags)) . // List of method modifiers
            ' function ' . // 'function' keyword
            ($byReference ? '&' : '') . // Return value by reference
            $methodName . // Method name
            '(' . // Start of parameter list
            $parameters . // List of parameters
            ")\n" . // End of parameter list
            "{\n" . // Start of method body
            $this->indent($body) . "\n" . // Method body
            "}\n" // End of method body
        );
    }

    /**
     * Inject advices into given class
     *
     * NB This method will be used as a callback during source code evaluation to inject joinpoints
     *
     * @param string $className Aop child proxy class
<<<<<<< HEAD
     * @param array|Advice[] $advices List of advices to inject into class
     */
    public static function injectJoinPoints(string $className, array $advices = [])
=======
     *
     * @return void
     */
    public static function injectJoinPoints($className)
>>>>>>> 97db001e
    {
        $reflectionClass    = new ReflectionClass($className);
        $joinPointsProperty = $reflectionClass->getProperty('__joinPoints');

        $joinPointsProperty->setAccessible(true);
        $advices    = $joinPointsProperty->getValue();
        $joinPoints = static::wrapWithJoinPoints($advices, $reflectionClass->getParentClass()->name);
        $joinPointsProperty->setValue($joinPoints);

        $staticInit = AspectContainer::STATIC_INIT_PREFIX . ':root';
        if (isset($joinPoints[$staticInit])) {
            $joinPoints[$staticInit]->__invoke();
        }
    }

    /**
     * Wrap advices with joinpoint object
     *
     * @param array|Advice[] $classAdvices Advices for specific class
     * @param string $className Name of the original class to use
     *
     * @throws \UnexpectedValueException If joinPoint type is unknown
     *
     * NB: Extension should be responsible for wrapping advice with join point.
     *
     * @return array|Joinpoint[] returns list of joinpoint ready to use
     */
    protected static function wrapWithJoinPoints(array $classAdvices, string $className): array
    {
        /** @var LazyAdvisorAccessor $accessor */
        static $accessor;

        if (!isset($accessor)) {
            $aspectKernel = AspectKernel::getInstance();
            $accessor     = $aspectKernel->getContainer()->get('aspect.advisor.accessor');
        }

        $joinPoints = [];

        foreach ($classAdvices as $joinPointType => $typedAdvices) {
            // if not isset then we don't want to create such invocation for class
            if (!isset(self::$invocationClassMap[$joinPointType])) {
                continue;
            }
            foreach ($typedAdvices as $joinPointName => $advices) {
                $filledAdvices = [];
                foreach ($advices as $advisorName) {
                    $filledAdvices[] = $accessor->$advisorName;
                }

                $joinpoint = new self::$invocationClassMap[$joinPointType]($className, $joinPointName, $filledAdvices);
                $joinPoints["$joinPointType:$joinPointName"] = $joinpoint;
            }
        }

        return $joinPoints;
    }

    /**
     * Add an interface for child
     *
     * @param string $interfaceName Name of the interface to add
     */
    public function addInterface(string $interfaceName)
    {
        // Use absolute namespace to prevent NS-conflicts
        $this->interfaces[] = '\\' . ltrim($interfaceName, '\\');
    }

    /**
     * Add a trait for child
     *
     * @param string $traitName Name of the trait to add
     */
    public function addTrait(string $traitName)
    {
        // Use absolute namespace to prevent NS-conflicts
        $this->traits[] = '\\' . ltrim($traitName, '\\');
    }

    /**
     * Creates a property
     *
     * @param int $propFlags See ReflectionProperty modifiers
     * @param string $propName Name of the property
     * @param null|string $defaultText Default value, should be string text!
     */
    public function setProperty(int $propFlags, string $propName, string $defaultText = null)
    {
        $this->propertiesCode[$propName] = (
            "/**\n * Property was created automatically, do not change it manually\n */\n" . // Doc-block
            implode(' ', Reflection::getModifierNames($propFlags)) . // List of modifiers for property
            ' $' . // Space and variable symbol
            $propName . // Name of the property
            (isset($defaultText) ? " = $defaultText" : '') . // Default value if present
            ";\n" // End of line with property definition
        );
    }

    /**
     * Adds a definition for joinpoints private property in the class
     */
    protected function addJoinpointsProperty()
    {
        $exportedAdvices = strtr(json_encode($this->advices, JSON_PRETTY_PRINT), [
            '{' => '[',
            '}' => ']',
            '"' => '\'',
            ':' => ' =>'
        ]);
        $this->setProperty(
            ReflectionProperty::IS_PRIVATE | ReflectionProperty::IS_STATIC,
            '__joinPoints',
            $exportedAdvices
        );
    }

    /**
     * Override parent method with joinpoint invocation
     *
     * @param ReflectionMethod $method Method reflection
     */
    protected function overrideMethod(ReflectionMethod $method)
    {
        // temporary disable override of final methods
        if (!$method->isFinal() && !$method->isAbstract()) {
            $this->override($method->name, $this->getJoinpointInvocationBody($method));
        }
    }

    /**
     * Creates definition for method body
     *
     * @param ReflectionMethod $method Method reflection
     *
     * @return string new method body
     */
    protected function getJoinpointInvocationBody(ReflectionMethod $method): string
    {
        $isStatic = $method->isStatic();
        $scope    = $isStatic ? self::$staticLsbExpression : '$this';
        $prefix   = $isStatic ? AspectContainer::STATIC_METHOD_PREFIX : AspectContainer::METHOD_PREFIX;

        $args   = $this->prepareArgsLine($method);
        $return = 'return ';
        if (PHP_VERSION_ID >= 70100 && $method->hasReturnType()) {
            $returnType = (string) $method->getReturnType();
            if ($returnType === 'void') {
                // void return types should not return anything
                $return = '';
            }
        }

        if (!empty($args)) {
            $scope = "$scope, $args";
        }

        $body = "{$return}self::\$__joinPoints['{$prefix}:{$method->name}']->__invoke($scope);";

        return $body;
    }

    /**
     * Makes property intercepted
     *
     * @param ReflectionProperty $property Reflection of property to intercept
     */
    protected function interceptProperty(ReflectionProperty $property)
    {
        $this->interceptedProperties[] = is_object($property) ? $property->name : $property;
        $this->isFieldsIntercepted = true;
    }

    /**
     * {@inheritDoc}
     */
    public function __toString()
    {
        $ctor = $this->class->getConstructor();
        if ($this->isFieldsIntercepted && (!$ctor || !$ctor->isPrivate())) {
            $this->addFieldInterceptorsCode($ctor);
        }

        $prefix = implode(' ', Reflection::getModifierNames($this->class->getModifiers()));

        $classCode = (
            $this->class->getDocComment() . "\n" . // Original doc-block
            ($prefix ? "$prefix " : '') . // List of class modifiers
            'class ' . // 'class' keyword with one space
            $this->name . // Name of the class
            ' extends ' . // 'extends' keyword with
            $this->parentClassName . // Name of the parent class
            ($this->interfaces ? ' implements ' . implode(', ', $this->interfaces) : '') . "\n" . // Interfaces list
            "{\n" . // Start of class definition
            ($this->traits ? $this->indent('use ' . implode(', ', $this->traits) . ';' . "\n") : '') . "\n" . // Traits list
            $this->indent(implode("\n", $this->propertiesCode)) . "\n" . // Property definitions
            $this->indent(implode("\n", $this->methodsCode)) . "\n" . // Method definitions
            "}" // End of class definition
        );

        return $classCode
            // Inject advices on call
            . PHP_EOL
            . '\\' . __CLASS__ . "::injectJoinPoints(" . $this->class->getShortName() . "::class);";
    }

    /**
     * Add code for intercepting properties
     *
     * @param null|ReflectionMethod $constructor Constructor reflection or null
     */
    protected function addFieldInterceptorsCode(ReflectionMethod $constructor = null)
    {
        $this->addTrait(PropertyInterceptionTrait::class);
        $this->isFieldsIntercepted = true;
        if ($constructor) {
            $this->override('__construct', $this->getConstructorBody($constructor, true));
        } else {
            $this->setMethod(ReflectionMethod::IS_PUBLIC, '__construct', false, $this->getConstructorBody(), '');
        }
    }

    /**
     * Returns constructor code
     *
     * @param ReflectionMethod $constructor Constructor reflection
     * @param bool $isCallParent Is there is a need to call parent code
     *
     * @return string
     */
    private function getConstructorBody(ReflectionMethod $constructor = null, bool $isCallParent = false): string
    {
        $assocProperties = [];
        $listProperties  = [];
        foreach ($this->interceptedProperties as $propertyName) {
            $assocProperties[] = "'$propertyName' => &\$this->$propertyName";
            $listProperties[]  = "\$this->$propertyName";
        }
        $assocProperties = $this->indent(implode(',' . PHP_EOL, $assocProperties));
        $listProperties  = $this->indent(implode(',' . PHP_EOL, $listProperties));
        if (isset($this->methodsCode['__construct'])) {
            $parentCall = $this->getJoinpointInvocationBody($constructor);
        } elseif ($isCallParent) {
            $parentCall = '\call_user_func_array(["parent", __FUNCTION__], \func_get_args());';
        } else {
            $parentCall = '';
        }

        return <<<CTOR
\$this->__properties = array(
$assocProperties
);
unset(
$listProperties
);
$parentCall
CTOR;
    }
}<|MERGE_RESOLUTION|>--- conflicted
+++ resolved
@@ -222,16 +222,8 @@
      * NB This method will be used as a callback during source code evaluation to inject joinpoints
      *
      * @param string $className Aop child proxy class
-<<<<<<< HEAD
-     * @param array|Advice[] $advices List of advices to inject into class
-     */
-    public static function injectJoinPoints(string $className, array $advices = [])
-=======
-     *
-     * @return void
-     */
-    public static function injectJoinPoints($className)
->>>>>>> 97db001e
+     */
+    public static function injectJoinPoints(string $className)
     {
         $reflectionClass    = new ReflectionClass($className);
         $joinPointsProperty = $reflectionClass->getProperty('__joinPoints');
