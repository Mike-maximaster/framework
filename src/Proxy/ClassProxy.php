--- conflicted
+++ resolved
@@ -315,13 +315,8 @@
     {
         $this->propertiesCode[$propName] = (
             "/**\n * Property was created automatically, do not change it manually\n */\n" . // Doc-block
-<<<<<<< HEAD
-            join(' ', Reflection::getModifierNames($propFlags)) . // List of modifiers for property
+            implode(' ', Reflection::getModifierNames($propFlags)) . // List of modifiers for property
             ' $' . // Space and variable symbol
-=======
-            implode(' ', Reflection::getModifierNames($propFlags)) . // List of modifiers for property
-            ' $' . // Space and vaiable symbol
->>>>>>> c8e29271
             $propName . // Name of the property
             (isset($defaultText) ? " = $defaultText" : '') . // Default value if present
             ";\n" // End of line with property definition
