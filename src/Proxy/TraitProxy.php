--- conflicted
+++ resolved
@@ -125,11 +125,7 @@
             $this->name . "\n" . // Name of the trait
             "{\n" . // Start of trait body
             $this->indent(
-<<<<<<< HEAD
-                'use ' . join(', ', [-1 => $this->parentClassName] + $this->traits) .
-=======
-                'use ' . implode(', ', array(-1 => $this->parentClassName) + $this->traits) .
->>>>>>> c8e29271
+                'use ' . implode(', ', [-1 => $this->parentClassName] + $this->traits) .
                 $this->getMethodAliasesCode()
             ) . "\n" . // Use traits and aliases section
             $this->indent(implode("\n", $this->methodsCode)) . "\n" . // Method definitions
