{
    "_readme": [
        "This file locks the dependencies of your project to a known state",
        "Read more about it at http://getcomposer.org/doc/01-basic-usage.md#composer-lock-the-lock-file",
        "This file is @generated automatically"
    ],
    "hash": "73f17f3c657593a9c65386254a379e6b",
    "packages": [
        {
            "name": "andrewsville/php-token-reflection",
            "version": "1.4.0",
            "source": {
                "type": "git",
                "url": "https://github.com/Andrewsville/PHP-Token-Reflection.git",
                "reference": "e6d0ac2baf66cdf154be34c3d2a2aa1bd4b426ee"
            },
            "dist": {
                "type": "zip",
                "url": "https://api.github.com/repos/Andrewsville/PHP-Token-Reflection/zipball/e6d0ac2baf66cdf154be34c3d2a2aa1bd4b426ee",
                "reference": "e6d0ac2baf66cdf154be34c3d2a2aa1bd4b426ee",
                "shasum": ""
            },
            "require": {
                "ext-tokenizer": "*",
                "php": ">=5.3.0"
            },
            "type": "library",
            "autoload": {
                "psr-0": {
                    "TokenReflection": "./"
                }
            },
            "notification-url": "https://packagist.org/downloads/",
            "license": [
                "BSD-3"
            ],
            "authors": [
                {
                    "name": "Ondřej Nešpor",
                    "homepage": "https://github.com/Andrewsville"
                },
                {
                    "name": "Jaroslav Hanslík",
                    "homepage": "https://github.com/kukulich"
                }
            ],
            "description": "Library emulating the PHP internal reflection using just the tokenized source code.",
            "homepage": "http://andrewsville.github.com/PHP-Token-Reflection/",
            "keywords": [
                "library",
                "reflection",
                "tokenizer"
            ],
            "time": "2014-08-06 16:37:08"
        },
        {
            "name": "doctrine/annotations",
<<<<<<< HEAD
            "version": "v1.2.1",
            "source": {
                "type": "git",
                "url": "https://github.com/doctrine/annotations.git",
                "reference": "6a6bec0670bb6e71a263b08bc1b98ea242928633"
            },
            "dist": {
                "type": "zip",
                "url": "https://api.github.com/repos/doctrine/annotations/zipball/6a6bec0670bb6e71a263b08bc1b98ea242928633",
                "reference": "6a6bec0670bb6e71a263b08bc1b98ea242928633",
=======
            "version": "v1.2.3",
            "source": {
                "type": "git",
                "url": "https://github.com/doctrine/annotations.git",
                "reference": "eeda578cbe24a170331a1cfdf78be723412df7a4"
            },
            "dist": {
                "type": "zip",
                "url": "https://api.github.com/repos/doctrine/annotations/zipball/eeda578cbe24a170331a1cfdf78be723412df7a4",
                "reference": "eeda578cbe24a170331a1cfdf78be723412df7a4",
>>>>>>> da11999a
                "shasum": ""
            },
            "require": {
                "doctrine/lexer": "1.*",
                "php": ">=5.3.2"
            },
            "require-dev": {
                "doctrine/cache": "1.*",
                "phpunit/phpunit": "4.*"
            },
            "type": "library",
            "extra": {
                "branch-alias": {
                    "dev-master": "1.3.x-dev"
                }
            },
            "autoload": {
                "psr-0": {
                    "Doctrine\\Common\\Annotations\\": "lib/"
                }
            },
            "notification-url": "https://packagist.org/downloads/",
            "license": [
                "MIT"
            ],
            "authors": [
                {
                    "name": "Roman Borschel",
                    "email": "roman@code-factory.org"
                },
                {
                    "name": "Benjamin Eberlei",
                    "email": "kontakt@beberlei.de"
                },
                {
                    "name": "Guilherme Blanco",
                    "email": "guilhermeblanco@gmail.com"
                },
                {
                    "name": "Jonathan Wage",
                    "email": "jonwage@gmail.com"
                },
                {
                    "name": "Johannes Schmitt",
                    "email": "schmittjoh@gmail.com"
                }
            ],
            "description": "Docblock Annotations Parser",
            "homepage": "http://www.doctrine-project.org",
            "keywords": [
                "annotations",
                "docblock",
                "parser"
            ],
<<<<<<< HEAD
            "time": "2014-09-25 16:45:30"
=======
            "time": "2014-12-20 20:49:38"
>>>>>>> da11999a
        },
        {
            "name": "doctrine/lexer",
            "version": "v1.0.1",
            "source": {
                "type": "git",
                "url": "https://github.com/doctrine/lexer.git",
                "reference": "83893c552fd2045dd78aef794c31e694c37c0b8c"
            },
            "dist": {
                "type": "zip",
                "url": "https://api.github.com/repos/doctrine/lexer/zipball/83893c552fd2045dd78aef794c31e694c37c0b8c",
                "reference": "83893c552fd2045dd78aef794c31e694c37c0b8c",
                "shasum": ""
            },
            "require": {
                "php": ">=5.3.2"
            },
            "type": "library",
            "extra": {
                "branch-alias": {
                    "dev-master": "1.0.x-dev"
                }
            },
            "autoload": {
                "psr-0": {
                    "Doctrine\\Common\\Lexer\\": "lib/"
                }
            },
            "notification-url": "https://packagist.org/downloads/",
            "license": [
                "MIT"
            ],
            "authors": [
                {
                    "name": "Roman Borschel",
                    "email": "roman@code-factory.org"
                },
                {
                    "name": "Guilherme Blanco",
                    "email": "guilhermeblanco@gmail.com"
                },
                {
                    "name": "Johannes Schmitt",
                    "email": "schmittjoh@gmail.com"
                }
            ],
            "description": "Base library for a lexer that can be used in Top-Down, Recursive Descent Parsers.",
            "homepage": "http://www.doctrine-project.org",
            "keywords": [
                "lexer",
                "parser"
            ],
            "time": "2014-09-09 13:34:57"
        },
        {
            "name": "jakubledl/dissect",
            "version": "v1.0.1",
            "source": {
                "type": "git",
                "url": "https://github.com/jakubledl/dissect",
                "reference": "v1.0.1"
            },
            "dist": {
                "type": "zip",
                "url": "https://github.com/jakubledl/dissect/archive/v1.0.1.zip",
                "reference": "v1.0.1",
                "shasum": ""
            },
            "require": {
                "php": ">=5.3.3"
            },
            "require-dev": {
                "symfony/console": ">=2.1,<3.0"
            },
            "suggest": {
                "symfony/console": "for the command-line tool"
            },
            "bin": [
                "bin/dissect.php",
                "bin/dissect"
            ],
            "type": "library",
            "autoload": {
                "psr-0": {
                    "Dissect": [
                        "src/"
                    ]
                }
            },
            "notification-url": "https://packagist.org/downloads/",
            "license": [
                "unlicense"
            ],
            "authors": [
                {
                    "name": "Jakub Lédl",
                    "email": "jakubledl@gmail.com"
                }
            ],
            "description": "Lexing and parsing in pure PHP",
            "homepage": "https://github.com/jakubledl/dissect",
            "keywords": [
                "ast",
                "lexing",
                "parser",
                "parsing"
            ],
            "time": "2013-01-29 21:29:14"
        }
    ],
    "packages-dev": [
        {
            "name": "symfony/console",
<<<<<<< HEAD
            "version": "v2.6.1",
=======
            "version": "v2.6.3",
>>>>>>> da11999a
            "target-dir": "Symfony/Component/Console",
            "source": {
                "type": "git",
                "url": "https://github.com/symfony/Console.git",
<<<<<<< HEAD
                "reference": "ef825fd9f809d275926547c9e57cbf14968793e8"
            },
            "dist": {
                "type": "zip",
                "url": "https://api.github.com/repos/symfony/Console/zipball/ef825fd9f809d275926547c9e57cbf14968793e8",
                "reference": "ef825fd9f809d275926547c9e57cbf14968793e8",
=======
                "reference": "6ac6491ff60c0e5a941db3ccdc75a07adbb61476"
            },
            "dist": {
                "type": "zip",
                "url": "https://api.github.com/repos/symfony/Console/zipball/6ac6491ff60c0e5a941db3ccdc75a07adbb61476",
                "reference": "6ac6491ff60c0e5a941db3ccdc75a07adbb61476",
>>>>>>> da11999a
                "shasum": ""
            },
            "require": {
                "php": ">=5.3.3"
            },
            "require-dev": {
                "psr/log": "~1.0",
                "symfony/event-dispatcher": "~2.1",
                "symfony/process": "~2.1"
            },
            "suggest": {
                "psr/log": "For using the console logger",
                "symfony/event-dispatcher": "",
                "symfony/process": ""
            },
            "type": "library",
            "extra": {
                "branch-alias": {
                    "dev-master": "2.6-dev"
                }
            },
            "autoload": {
                "psr-0": {
                    "Symfony\\Component\\Console\\": ""
                }
            },
            "notification-url": "https://packagist.org/downloads/",
            "license": [
                "MIT"
            ],
            "authors": [
                {
                    "name": "Symfony Community",
                    "homepage": "http://symfony.com/contributors"
                },
                {
                    "name": "Fabien Potencier",
                    "email": "fabien@symfony.com"
                }
            ],
            "description": "Symfony Console Component",
            "homepage": "http://symfony.com",
<<<<<<< HEAD
            "time": "2014-12-02 20:19:20"
=======
            "time": "2015-01-06 17:50:02"
>>>>>>> da11999a
        }
    ],
    "aliases": [],
    "minimum-stability": "stable",
    "stability-flags": [],
    "prefer-stable": false,
    "prefer-lowest": false,
    "platform": {
        "php": ">=5.4.0"
    },
    "platform-dev": []
}<|MERGE_RESOLUTION|>--- conflicted
+++ resolved
@@ -55,18 +55,6 @@
         },
         {
             "name": "doctrine/annotations",
-<<<<<<< HEAD
-            "version": "v1.2.1",
-            "source": {
-                "type": "git",
-                "url": "https://github.com/doctrine/annotations.git",
-                "reference": "6a6bec0670bb6e71a263b08bc1b98ea242928633"
-            },
-            "dist": {
-                "type": "zip",
-                "url": "https://api.github.com/repos/doctrine/annotations/zipball/6a6bec0670bb6e71a263b08bc1b98ea242928633",
-                "reference": "6a6bec0670bb6e71a263b08bc1b98ea242928633",
-=======
             "version": "v1.2.3",
             "source": {
                 "type": "git",
@@ -77,7 +65,6 @@
                 "type": "zip",
                 "url": "https://api.github.com/repos/doctrine/annotations/zipball/eeda578cbe24a170331a1cfdf78be723412df7a4",
                 "reference": "eeda578cbe24a170331a1cfdf78be723412df7a4",
->>>>>>> da11999a
                 "shasum": ""
             },
             "require": {
@@ -132,11 +119,7 @@
                 "docblock",
                 "parser"
             ],
-<<<<<<< HEAD
-            "time": "2014-09-25 16:45:30"
-=======
             "time": "2014-12-20 20:49:38"
->>>>>>> da11999a
         },
         {
             "name": "doctrine/lexer",
@@ -251,30 +234,17 @@
     "packages-dev": [
         {
             "name": "symfony/console",
-<<<<<<< HEAD
-            "version": "v2.6.1",
-=======
             "version": "v2.6.3",
->>>>>>> da11999a
             "target-dir": "Symfony/Component/Console",
             "source": {
                 "type": "git",
                 "url": "https://github.com/symfony/Console.git",
-<<<<<<< HEAD
-                "reference": "ef825fd9f809d275926547c9e57cbf14968793e8"
-            },
-            "dist": {
-                "type": "zip",
-                "url": "https://api.github.com/repos/symfony/Console/zipball/ef825fd9f809d275926547c9e57cbf14968793e8",
-                "reference": "ef825fd9f809d275926547c9e57cbf14968793e8",
-=======
                 "reference": "6ac6491ff60c0e5a941db3ccdc75a07adbb61476"
             },
             "dist": {
                 "type": "zip",
                 "url": "https://api.github.com/repos/symfony/Console/zipball/6ac6491ff60c0e5a941db3ccdc75a07adbb61476",
                 "reference": "6ac6491ff60c0e5a941db3ccdc75a07adbb61476",
->>>>>>> da11999a
                 "shasum": ""
             },
             "require": {
@@ -317,11 +287,7 @@
             ],
             "description": "Symfony Console Component",
             "homepage": "http://symfony.com",
-<<<<<<< HEAD
-            "time": "2014-12-02 20:19:20"
-=======
             "time": "2015-01-06 17:50:02"
->>>>>>> da11999a
         }
     ],
     "aliases": [],
