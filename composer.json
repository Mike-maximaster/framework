{
    "name": "goaop/framework",
    "description": "Framework for aspect-oriented programming in PHP.",

    "type": "library",
    "keywords": ["library", "aop", "php", "aspect"],
    "homepage": "http://go.aopphp.com/",
    "license": "MIT",

    "require": {
        "php": ">=5.6.0",
        "jakubledl/dissect": "~1.0",
        "doctrine/annotations": "~1.0",
        "goaop/parser-reflection": "^1.0"
    },

    "require-dev": {
<<<<<<< HEAD
        "symfony/console": "^2.7|^3.0",
        "adlawson/vfs": "^0.12"
=======
        "symfony/console": "~2.1|~3.0",
        "adlawson/vfs": "^0.12",
        "phpunit/phpunit": "^4.8"
>>>>>>> 450be9b0
    },

    "suggest": {
        "symfony/console": "Enables the usage of the command-line tool."
    },

    "bin": ["bin/aspect"],
    "authors": [
        {
            "name": "Lisachenko Alexander",
            "homepage": "https://github.com/lisachenko"
        }
    ],

    "autoload": {
        "psr-4": {"Go\\": "src/"}
    },
<<<<<<< HEAD
    "autoload-dev": {
        "psr-0": {"Demo\\": "demos/"}
    },
=======

    "autoload-dev": {
        "psr-4": {"Go\\": "tests/Go/"}
    },

>>>>>>> 450be9b0
    "minimum-stability": "stable",
    "extra": {
        "branch-alias": {
            "dev-master": "2.0-dev"
        }
    }
}<|MERGE_RESOLUTION|>--- conflicted
+++ resolved
@@ -15,14 +15,9 @@
     },
 
     "require-dev": {
-<<<<<<< HEAD
         "symfony/console": "^2.7|^3.0",
-        "adlawson/vfs": "^0.12"
-=======
-        "symfony/console": "~2.1|~3.0",
         "adlawson/vfs": "^0.12",
         "phpunit/phpunit": "^4.8"
->>>>>>> 450be9b0
     },
 
     "suggest": {
@@ -40,17 +35,11 @@
     "autoload": {
         "psr-4": {"Go\\": "src/"}
     },
-<<<<<<< HEAD
     "autoload-dev": {
-        "psr-0": {"Demo\\": "demos/"}
-    },
-=======
-
-    "autoload-dev": {
+        "psr-0": {"Demo\\": "demos/"},
         "psr-4": {"Go\\": "tests/Go/"}
     },
 
->>>>>>> 450be9b0
     "minimum-stability": "stable",
     "extra": {
         "branch-alias": {
