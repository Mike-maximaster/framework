<?php

namespace Go\Instrument\Transformer;

use Go\Aop\Features;
use Go\Core\AspectContainer;
use Go\Core\AdviceMatcher;
use Go\Core\AspectKernel;

class WeavingTransformerTest extends \PHPUnit_Framework_TestCase
{
    /**
     * @var WeavingTransformer
     */
    protected $transformer;

    /**
     * @var StreamMetaData|null
     */
    protected $metadata = null;

    /**
     * @var null|\TokenReflection\Broker
     */
    protected $broker = null;

    /**
     * @var null|AspectKernel|\PHPUnit_Framework_MockObject_MockObject
     */
    protected $kernel = null;

    /**
     * @var null|AdviceMatcher
     */
    protected $adviceMatcher = null;

    /**
     * {@inheritDoc}
     */
    public function setUp()
    {
        $container = $this->getContainerMock();
        $reader    = $this->getMock('Doctrine\Common\Annotations\Reader');
        $loader    = $this->getMock('Go\Core\AspectLoader', array(), array($container, $reader));

        $this->broker = new \TokenReflection\Broker(
            new \TokenReflection\Broker\Backend\Memory()
        );
        $this->adviceMatcher = $this->getAdviceMatcherMock();
        $this->kernel        = $this->getKernelMock(
            array(
                'appDir'       => dirname(__DIR__),
                'cacheDir'     => null,
                'includePaths' => array(),
                'excludePaths' => array()
            ),
            $container
        );
        $this->transformer   = new WeavingTransformer(
            $this->kernel,
            $this->broker,
            $this->adviceMatcher,
<<<<<<< HEAD
            $this->getMock('Go\Instrument\ClassLoading\CachePathManager', array(), array($this->kernel))
=======
            $loader
>>>>>>> 1706cb29
        );

        if (defined("HHVM_VERSION")) {
            // Workaround for https://github.com/facebook/hhvm/issues/2485
            $stream = fopen(__FILE__, 'r');
            stream_filter_append($stream, 'string.tolower');
        } else {
            $stream = fopen('php://filter/string.tolower/resource=' . __FILE__, 'r');
        }
        $this->metadata = new StreamMetaData($stream);
        fclose($stream);
    }

    /**
     * It's a caution check that multiple namespaces are not yet supported
     */
    public function testMultipleNamespacesInOneFile()
    {
        $this->metadata->source = $this->loadTest('multiple-ns');
        $this->transformer->transform($this->metadata);

        $actual   = $this->normalizeWhitespaces($this->metadata->source);
        $expected = $this->normalizeWhitespaces($this->loadTest('multiple-ns-woven'));
        $this->assertEquals($expected, $actual);
    }

    /**
     * Do not make anything for code without classes
     */
    public function testEmptyNamespaceInFile()
    {
        $source = $this->loadTest('empty-classes');
        $this->metadata->source = $source;
        $this->transformer->transform($this->metadata);
        $this->assertEquals($source, $this->metadata->source);
    }

    /**
     * Do not make anything for interface class
     */
    public function testInterfaceIsSkipped()
    {
        $source = $this->loadTest('interface');
        $this->metadata->source = $source;
        $this->transformer->transform($this->metadata);
        $this->assertEquals($source, $this->metadata->source);
    }

    /**
     * Do not make anything for aspect class
     */
    public function testAspectIsSkipped()
    {
        $source = $this->loadTest('aspect');
        $this->metadata->source = $source;
        $this->transformer->transform($this->metadata);
        $this->assertEquals($source, $this->metadata->source);
    }

    /**
     * Main test case for class
     */
    public function testWeaverForNormalClass()
    {
        $this->metadata->source = $this->loadTest('class');
        $this->transformer->transform($this->metadata);

        $actual   = $this->normalizeWhitespaces($this->metadata->source);
        $expected = $this->normalizeWhitespaces($this->loadTest('class-woven'));
        $this->assertEquals($expected, $actual);
    }

    /**
     * Check that weaver can work with final class
     */
    public function testWeaverForFinalClass()
    {
        $this->metadata->source = $this->loadTest('final-class');
        $this->transformer->transform($this->metadata);

        $actual   = $this->normalizeWhitespaces($this->metadata->source);
        $expected = $this->normalizeWhitespaces($this->loadTest('final-class-woven'));
        $this->assertEquals($expected, $actual);
    }

    /**
     * Transformer verifies include paths
     */
    public function testTransformerWithIncludePaths()
    {
        $container = $this->getContainerMock();
        $reader    = $this->getMock('Doctrine\Common\Annotations\Reader');
        $loader    = $this->getMock('Go\Core\AspectLoader', array(), array($container, $reader));

        $this->transformer = new WeavingTransformer(
            $this->getKernelMock(
                array(
                    'appDir'       => dirname(__DIR__),
                    'includePaths' => array(__DIR__),
                    'excludePaths' => array()
                ),
                $container
            ),
            $this->broker,
            $this->adviceMatcher,
<<<<<<< HEAD
            $this->getMock('Go\Instrument\ClassLoading\CachePathManager', array(), array($this->kernel))
=======
            $loader
>>>>>>> 1706cb29
        );
        $this->metadata->source = $this->loadTest('class');
        $this->transformer->transform($this->metadata);

        $actual   = $this->normalizeWhitespaces($this->metadata->source);
        $expected = $this->normalizeWhitespaces($this->loadTest('class-woven'));
        $this->assertEquals($expected, $actual);
    }

    /**
     * Transformer verifies that proxy with static LSB feature is working
     */
    public function testTransformerWithStaticLsbFeature()
    {
        $this->kernel->expects($this->any())
            ->method('hasFeature')
            ->will(
                $this->returnCallback(function ($feature) {
                    return $feature === Features::USE_STATIC_FOR_LSB;
                })
            );

        $this->metadata->source = $this->loadTest('class');
        $this->transformer->transform($this->metadata);

        $actual   = $this->normalizeWhitespaces($this->metadata->source);
        $expected = $this->normalizeWhitespaces($this->loadTest('class-woven'));
        // with Features::USE_STATIC_FOR_LSB we expect static::class in the proxy methods
        $expected = str_replace('\get_called_class()', 'static::class', $expected);
        $this->assertEquals($expected, $actual);
    }

    /**
     * Testcase for multiple classes (@see https://github.com/lisachenko/go-aop-php/issues/71)
     */
    public function testMultipleClasses()
    {
        $this->metadata->source = $this->loadTest('multiple-classes');
        $this->transformer->transform($this->metadata);

        $actual   = $this->normalizeWhitespaces($this->metadata->source);
        $expected = $this->normalizeWhitespaces($this->loadTest('multiple-classes-woven'));
        $this->assertEquals($expected, $actual);
    }

    /**
     * Normalizes string context
     *
     * @param string $value
     * @return string
     */
    protected function normalizeWhitespaces($value)
    {
        return strtr(
            preg_replace('/\s+$/m', '', $value),
            array(
                "\r\n" => PHP_EOL,
                "\n"   => PHP_EOL,
            )
        );
    }

    /**
     * Returns a mock for kernel
     *
     * @param array $options Additional options for kernel
     * @param AspectContainer $container Container instance
     * @return \PHPUnit_Framework_MockObject_MockObject|\Go\Core\AspectKernel
     */
    protected function getKernelMock($options, $container)
    {
        $mock = $this->getMockForAbstractClass(
            'Go\Core\AspectKernel',
            array(),
            '',
            false,
            true,
            true,
            array('getOptions', 'getContainer', 'hasFeature')
        );
        $mock->expects($this->any())
            ->method('getOptions')
            ->will(
                $this->returnValue($options)
            );

        $mock->expects($this->any())
            ->method('getContainer')
            ->will(
                $this->returnValue($container)
            );
        return $mock;
    }

    /**
     * Returns a mock for container
     *
     * @return \PHPUnit_Framework_MockObject_MockObject|AdviceMatcher
     */
    protected function getAdviceMatcherMock()
    {
        $mock = $this->getMock('Go\Core\AdviceMatcher', array('getAdvicesForClass'), array(), '', false);
        $mock->expects($this->any())
            ->method('getAdvicesForClass')
            ->will(
                $this->returnCallback(function (\TokenReflection\ReflectionClass $refClass) {
                    $advices  = array();
                    foreach ($refClass->getMethods() as $method) {
                        $advisorId = "advisor.{$refClass->name}->{$method->name}";
                        $advices[AspectContainer::METHOD_PREFIX][$method->name][$advisorId] = true;
                    }
                    return $advices;
                })
            );
        return $mock;
    }

    private function loadTest($name)
    {
        return file_get_contents(__DIR__ . '/_files/' . $name . '.php');
    }

    /**
     * Returns a mock for the container
     *
     * @return AspectContainer
     */
    private function getContainerMock()
    {
        $container = $this->getMock('Go\Core\AspectContainer');

        $container
            ->expects($this->any())
            ->method('getByTag')
            ->will($this->returnValueMap(array(
                array('advisor', array())
            )));

        return $container;
    }
}<|MERGE_RESOLUTION|>--- conflicted
+++ resolved
@@ -60,11 +60,8 @@
             $this->kernel,
             $this->broker,
             $this->adviceMatcher,
-<<<<<<< HEAD
-            $this->getMock('Go\Instrument\ClassLoading\CachePathManager', array(), array($this->kernel))
-=======
+            $this->getMock('Go\Instrument\ClassLoading\CachePathManager', array(), array($this->kernel)),
             $loader
->>>>>>> 1706cb29
         );
 
         if (defined("HHVM_VERSION")) {
@@ -170,11 +167,8 @@
             ),
             $this->broker,
             $this->adviceMatcher,
-<<<<<<< HEAD
-            $this->getMock('Go\Instrument\ClassLoading\CachePathManager', array(), array($this->kernel))
-=======
+            $this->getMock('Go\Instrument\ClassLoading\CachePathManager', array(), array($this->kernel)),
             $loader
->>>>>>> 1706cb29
         );
         $this->metadata->source = $this->loadTest('class');
         $this->transformer->transform($this->metadata);
