--- conflicted
+++ resolved
@@ -7,7 +7,6 @@
 
 class FilterInjectorTransformerTest extends \PHPUnit_Framework_TestCase
 {
-<<<<<<< HEAD
     /**
      * @var FilterInjectorTransformer
      */
@@ -16,7 +15,7 @@
     /**
      * @var StreamMetaData|null
      */
-    protected static $metaData = null;
+    protected $metadata = null;
 
     /**
      * {@inheritDoc}
@@ -28,129 +27,62 @@
             'appDir' => '',
             'debug' => false,
         ), 'unit.test');
-
-        $stream = fopen(__FILE__, 'r');
-        self::$metaData = new StreamMetaData($stream);
-        fclose($stream);
     }
 
     /**
      * {@inheritDoc}
      */
-    public static function tearDownAfterClass()
-    {
-        self::$transformer = null;
-        self::$metaData    = null;
-=======
-    protected $metadata;
-    protected static $instance;
-    protected $transformer;
-
-    protected static function getInstance()
-    {
-        if(null === self::$instance) {
-            self::$instance = new FilterInjectorTransformer(array(
-                'cacheDir' => null,
-                'appDir' => '',
-                'debug' => false,
-            ), '');
-        }
-        return self::$instance;
-    }
-    
     public function setUp()
     {
-        $this->transformer = self::getInstance();
-        $this->metadata = new StreamMetaData(fopen('php://input', 'r'));
->>>>>>> 7d3f6a4d
+        $stream = fopen('php://input', 'r');
+        $this->metadata = new StreamMetaData($stream);
+        fclose($stream);
     }
 
     public function testCanTransformeWithoutInclusion()
     {
-<<<<<<< HEAD
-        $source = '<?php echo "simple test, include" . $include; ?>';
-        $output = $source;
-        $source = self::$transformer->transform($source, self::$metaData);
-        $this->assertEquals($source, $output);
-=======
         $this->metadata->source = '<?php echo "simple test, include" . $include; ?>';
         $output = $this->metadata->source;
-        $this->transformer->transform($this->metadata);
+        self::$transformer->transform($this->metadata);
         $this->assertEquals($this->metadata->source, $output);
->>>>>>> 7d3f6a4d
     }
 
     public function testCanTransformeInclude()
     {
-<<<<<<< HEAD
-        $source = '<?php include $class; ?>';
-        $source = self::$transformer->transform($source, self::$metaData);
+        $this->metadata->source = '<?php include $class; ?>';
+        self::$transformer->transform($this->metadata);
         $output = '<?php include \\' . get_class(self::$transformer) . '::rewrite( $class); ?>';
-        $this->assertEquals($source, $output);
-=======
-        $this->metadata->source = '<?php include $class; ?>';
-        $this->transformer->transform($this->metadata);
-        $output = '<?php include \\' . get_class($this->transformer) . '::rewrite( $class); ?>';
         $this->assertEquals($this->metadata->source, $output);
->>>>>>> 7d3f6a4d
     }
 
     public function testCanTransformeIncludeOnce()
     {
-<<<<<<< HEAD
-        $source = '<?php include_once $class; ?>';
-        $source = self::$transformer->transform($source, self::$metaData);
+        $this->metadata->source = '<?php include_once $class; ?>';
+        self::$transformer->transform($this->metadata);
         $output = '<?php include_once \\' . get_class(self::$transformer) . '::rewrite( $class); ?>';
-        $this->assertEquals($source, $output);
-=======
-        $this->metadata->source = '<?php include_once $class; ?>';
-        $this->transformer->transform($this->metadata);
-        $output = '<?php include_once \\' . get_class($this->transformer) . '::rewrite( $class); ?>';
         $this->assertEquals($this->metadata->source, $output);
->>>>>>> 7d3f6a4d
     }
 
     public function testCanTransformeRequire()
     {
-<<<<<<< HEAD
-        $source = '<?php require $class; ?>';
-        $source = self::$transformer->transform($source, self::$metaData);
+        $this->metadata->source = '<?php require $class; ?>';
+        self::$transformer->transform($this->metadata);
         $output = '<?php require \\' . get_class(self::$transformer) . '::rewrite( $class); ?>';
-        $this->assertEquals($source, $output);
-=======
-        $this->metadata->source = '<?php require $class; ?>';
-        $this->transformer->transform($this->metadata);
-        $output = '<?php require \\' . get_class($this->transformer) . '::rewrite( $class); ?>';
         $this->assertEquals($this->metadata->source, $output);
->>>>>>> 7d3f6a4d
     }
 
     public function testCanTransformeRequireOnce()
     {
-<<<<<<< HEAD
-        $source = '<?php require_once $class; ?>';
-        $source = self::$transformer->transform($source, self::$metaData);
+        $this->metadata->source = '<?php require_once $class; ?>';
+        self::$transformer->transform($this->metadata);
         $output = '<?php require_once \\' . get_class(self::$transformer) . '::rewrite( $class); ?>';
-        $this->assertEquals($source, $output);
-=======
-        $this->metadata->source = '<?php require_once $class; ?>';
-        $this->transformer->transform($this->metadata);
-        $output = '<?php require_once \\' . get_class($this->transformer) . '::rewrite( $class); ?>';
         $this->assertEquals($this->metadata->source, $output);
->>>>>>> 7d3f6a4d
     }
 
     public function testCanRewriteWithFilter()
     {
-<<<<<<< HEAD
-        $transformer = self::$transformer;
-        $source = $transformer::rewrite('/path/to/my/class.php');
-        $output = $transformer::PHP_FILTER_READ . 'unit.test/resource=/path/to/my/class.php';
-        $this->assertEquals($source, $output);
-=======
         $this->metadata->source = FilterInjectorTransformer::rewrite('/path/to/my/class.php');
-        $output = FilterInjectorTransformer::PHP_FILTER_READ . '/resource=/path/to/my/class.php';
+        $output = FilterInjectorTransformer::PHP_FILTER_READ . 'unit.test/resource=/path/to/my/class.php';
         $this->assertEquals($this->metadata->source, $output);
->>>>>>> 7d3f6a4d
     }
 }