<?php
declare(strict_types=1);
/*
 * Go! AOP framework
 *
 * @copyright Copyright 2011, Lisachenko Alexander <lisachenko.it@gmail.com>
 *
 * This source file is subject to the license that is bundled
 * with this source code in the file LICENSE.
 */

namespace Go\PhpUnit;

/**
 * Value object class for class member weaving constraints.
 */
final class ClassAdvisorIdentifier
{
    /**
     * @var string
     */
    private $class;

    /**
     * @var string
     */
    private $subject;

    /**
     * @var string
     */
    private $target;

    /**
     * @var string
     */
    private $advisorIdentifier;

    /**
     * @var null|int
     */
    private $index;

    public function __construct(
        $class,
        string $subject,
        string $target,
        string $advisorIdentifier = null,
        int $index = null
    ) {
        $this->class             = is_object($class) ? get_class($class) : $class;
        $this->subject           = $subject;
        $this->advisorIdentifier = $advisorIdentifier;
        $this->target            = $target;
        $this->index             = $index;
    }

    /**
     * Get full qualified class name.
     */
    public function getClass(): string
    {
        return $this->class;
    }

    /**
     * Get name of subject (method, property...) of interception.
     */
    public function getSubject(): string
    {
        return $this->subject;
    }

    /**
     * Get weaving target.
     *
     * @see \Go\Core\AspectContainer::METHOD_PREFIX
     * @see \Go\Core\AspectContainer::PROPERTY_PREFIX
     * @see \Go\Core\AspectContainer::STATIC_METHOD_PREFIX
<<<<<<< HEAD
=======
     * @see \Go\Core\AspectContainer::INIT_PREFIX
     * @see \Go\Core\AspectContainer::STATIC_INIT_PREFIX
     *
     * @return string
>>>>>>> 96afb72e
     */
    public function getTarget(): string
    {
        return $this->target;
    }

    /**
     * Get get advisor identifier.
     */
    public function getAdvisorIdentifier(): string
    {
        return $this->advisorIdentifier;
    }

    /**
     * Get join point ordering index.
     *
     * @return int|null
     */
    public function getIndex()
    {
        return $this->index;
    }
}<|MERGE_RESOLUTION|>--- conflicted
+++ resolved
@@ -77,13 +77,10 @@
      * @see \Go\Core\AspectContainer::METHOD_PREFIX
      * @see \Go\Core\AspectContainer::PROPERTY_PREFIX
      * @see \Go\Core\AspectContainer::STATIC_METHOD_PREFIX
-<<<<<<< HEAD
-=======
      * @see \Go\Core\AspectContainer::INIT_PREFIX
      * @see \Go\Core\AspectContainer::STATIC_INIT_PREFIX
      *
      * @return string
->>>>>>> 96afb72e
      */
     public function getTarget(): string
     {
