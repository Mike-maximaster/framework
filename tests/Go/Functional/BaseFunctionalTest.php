<?php
<<<<<<< HEAD
declare(strict_types=1);
=======
/*
 * Go! AOP framework
 *
 * @copyright Copyright 2011, Lisachenko Alexander <lisachenko.it@gmail.com>
 *
 * This source file is subject to the license that is bundled
 * with this source code in the file LICENSE.
 */
>>>>>>> 901faaf9

namespace Go\Functional;

use Go\Instrument\PathResolver;
use Go\ParserReflection\ReflectionClass;
use PHPUnit_Framework_TestCase as TestCase;
use Symfony\Component\Filesystem\Filesystem;
use Symfony\Component\Process\Process;

/**
 * Base class for functional tests.
 */
abstract class BaseFunctionalTest extends TestCase
{
    /**
     * Configuration which ought to be used in this test suite.
     *
     * @var array
     */
    protected $configuration;

    /**
     * {@inheritdoc}
     */
    public function setUp()
    {
        $this->loadConfiguration();
        $this->clearCache();
        $this->warmUp();
    }

    /**
     * {@inheritdoc}
     */
    public function tearDown()
    {
        $this->clearCache();
    }

    /**
     * Clear Go! AOP cache.
     */
    protected function clearCache()
    {
        $filesystem = new Filesystem();

        if ($filesystem->exists($this->configuration['cacheDir'])) {
            $filesystem->remove($this->configuration['cacheDir']);
        }
    }

    /**
     * Warms up Go! AOP cache.
     *
     * @return string Command output.
     */
    protected function warmUp()
    {
        return $this->execute('cache:warmup:aop');
    }

    /**
     * Get configuration name.
     *
     * Get configuration name from available configurations settings defined in
     * /tests/Fixtures/project/web/configuration.php used for executing this
     * functional test suite.
     *
     * Override this method to use desired configuration settings.
     *
     * @return string
     */
    protected function getConfigurationName()
    {
        return 'default';
    }

    /**
     * Load configuration settings.
     *
     * Load configuration settings which ought to be used in this test suite,
     * defined in /tests/Fixtures/project/web/configuration.php.
     */
    protected function loadConfiguration()
    {
        if (!$this->configuration) {
            $configurations = require __DIR__.'/../../Fixtures/project/web/configuration.php';
            $this->configuration = $configurations[$this->getConfigurationName()];
        }
    }

    /**
     * Execute console command.
     *
     * @param string $command Command to execute.
     * @param string|null $args Command arguments to append, if any.
     * @param bool $expectSuccess Should command be executed successfully
     * @param null|int $expectedExitCode If provided, exit code will be asserted.
     *
     * @return string Console output.
     */
    protected function execute($command, $args = null, $expectSuccess = true, $expectedExitCode = null)
    {
        $commandStatement = sprintf('GO_AOP_CONFIGURATION=%s php %s %s %s %s',
            $this->getConfigurationName(),
            $this->configuration['console'],
            $command,
            $this->configuration['frontController'],
            (null !== $args) ? $args : ''
        );

        $process = new Process($commandStatement);

        $process->run();

        if ($expectSuccess) {
            $this->assertTrue($process->isSuccessful(), sprintf('Unable to execute "%s" command, got output: "%s".', $command, $process->getOutput()));
        } else {
            $this->assertFalse($process->isSuccessful(), sprintf('Command "%s" excuted successfully, even if it is expected to fail, got output: "%s".', $command, $process->getOutput()));
        }

        if (null !== $expectedExitCode) {
            $this->assertEquals($expectedExitCode, $process->getExitCode(), 'Assert that exit code is matched.');
        }

        return $process->getOutput();
    }

    /**
     * Assert that class is woven.
     *
     * @param string $class Full qualified class name which is subject of weaving.
     * @param string $message Assertion info message.
     */
    protected function assertClassIsWoven($class, $message = '')
    {
        $filename = (new ReflectionClass($class))->getFileName();
        $suffix = substr($filename, strlen(PathResolver::realpath($this->configuration['appDir'])));

        $this->assertFileExists($this->configuration['cacheDir'].$suffix, $message);
        $this->assertFileExists($this->configuration['cacheDir'].'/_proxies'.$suffix, $message);
    }

    /**
     * Assert that class is not woven.
     *
     * @param string $class Full qualified class name which is not subject of weaving.
     * @param string $message Assertion info message.
     */
    protected function assertClassIsNotWoven($class, $message = '')
    {
        $filename = (new ReflectionClass($class))->getFileName();
        $suffix = substr($filename, strlen(PathResolver::realpath($this->configuration['appDir'])));

        $this->assertFileNotExists($this->configuration['cacheDir'].$suffix, $message);
        $this->assertFileNotExists($this->configuration['cacheDir'].'/_proxies'.$suffix, $message);
    }
}<|MERGE_RESOLUTION|>--- conflicted
+++ resolved
@@ -1,7 +1,5 @@
 <?php
-<<<<<<< HEAD
 declare(strict_types=1);
-=======
 /*
  * Go! AOP framework
  *
@@ -10,7 +8,6 @@
  * This source file is subject to the license that is bundled
  * with this source code in the file LICENSE.
  */
->>>>>>> 901faaf9
 
 namespace Go\Functional;
 
